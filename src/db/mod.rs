--- conflicted
+++ resolved
@@ -53,43 +53,10 @@
 }
 
 impl DbContext {
-<<<<<<< HEAD
     pub fn tree(&self) -> &sled::Tree {
         &self.tree
-=======
-    pub async fn new(guild: GuildId) -> crate::error::Result<Self> {
-        let bytes = guild.0.to_be_bytes();
-        let tree = task::spawn_blocking(move || {
-            let db = db();
-            db.open_tree(bytes)
-        }).await.unwrap()?;
-
-        Ok(Self {
-            guild,
-            tree
-        })
     }
 
-    pub async fn do_async<F, R>(&self, f: F) -> R where F: (FnOnce(Self) -> R) + Send + 'static, R: Send + 'static {
-        let c = self.clone();
-        task::spawn_blocking(move || f(c)).await.unwrap()
-    }
-
-    pub async fn do_async_in_place<F, R>(&self, f: F) -> R where F: FnOnce(Self) -> R {
-        let c = self.clone();
-        task::block_in_place(move || f(c))
-    }
-
-    pub async fn get_or_insert<B, S>(&self, key: B, def: S) -> crate::error::Result<S>
-        where B: AsRef<[u8]> + Send + 'static,
-              S: Serialize + DeserializeOwned + Send + 'static {
-        self.do_async(move |s| {
-            s.get_or_insert_sync(key, def)
-        }).await
->>>>>>> dc397fc1
-    }
-
-<<<<<<< HEAD
 impl DbContext {
     pub async fn new(guild: GuildId) -> crate::error::Result<Self> {
         let bytes = guild.0.to_be_bytes();
@@ -145,32 +112,13 @@
         Ok(())
     }
 
-=======
-    pub fn get_or_insert_sync<B, S>(&self, key: B, def: S) -> crate::error::Result<S>
-        where B: AsRef<[u8]>,
-              S: Serialize + DeserializeOwned {
-        let serialized = bincode::serialize(&def)?;
-        let csr = self.tree.compare_and_swap(key, None as Option<&[u8]>, Some(serialized));
-
-        match csr {
-            Ok(Ok(())) => {self.tree.flush()?; Ok(def)}, // this is the only case in which we actually changed something
-            Ok(Err(CompareAndSwapError{current, ..})) => Ok(bincode::deserialize(&current.unwrap())?),
-            Err(e) => Err(e.into())
-        }
-    }
-
->>>>>>> dc397fc1
     pub async fn get<B, D>(&self, key: B) -> crate::error::Result<Option<D>>
         where B: AsRef<[u8]> + Send + 'static,
               D: DeserializeOwned + Send + 'static {
         self.do_async(move |s| {
             let res: crate::error::Result<_> = try {
                 s.tree.get(key)?
-<<<<<<< HEAD
                     .map_or(Ok(None), |v| rmp_serde::from_read(v.as_ref()))?
-=======
-                    .map_or(Ok(None), |v| bincode::deserialize(&v))?
->>>>>>> dc397fc1
             };
             res
         }).await

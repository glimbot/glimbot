//  Glimbot - A Discord anti-spam and administration bot.
//  Copyright (C) 2020 Nick Samson

//  This program is free software: you can redistribute it and/or modify
//  it under the terms of the GNU General Public License as published by
//  the Free Software Foundation, either version 3 of the License, or
//  (at your option) any later version.

//  This program is distributed in the hope that it will be useful,
//  but WITHOUT ANY WARRANTY; without even the implied warranty of
//  MERCHANTABILITY or FITNESS FOR A PARTICULAR PURPOSE.  See the
//  GNU General Public License for more details.

//  You should have received a copy of the GNU General Public License
//  along with this program.  If not, see <https://www.gnu.org/licenses/>.

//! Contains the argument parser for commands relevant to the overall running of the Glimbot service.

use clap::{App, SubCommand, ArgMatches};
use serenity::Client;
use crate::modules::ping::ping_module;
use crate::modules::base_hooks::base_hooks;
use crate::modules::no_bot::deny_bot_mod;
use crate::modules::config::config_mod;
use crate::modules::roles::roles_module;
use crate::modules::me::me_mod;
<<<<<<< HEAD
use serenity::prelude::{TypeMapKey, Mutex};
use std::sync::Arc;
use serenity::client::bridge::gateway::ShardManager;
use crate::modules::dictionary::define_mod;
=======
use crate::modules::help::help_module;
>>>>>>> 6f7b509a

#[doc(hidden)]
pub fn command_parser() -> App<'static, 'static> {
    SubCommand::with_name("start")
        .about("Starts the Glimbot service.")
}

/// Key to access the ShardManager from within the Dispatch.
pub struct ShardManagerKey;

impl TypeMapKey for ShardManagerKey {
    type Value = Arc<Mutex<ShardManager>>;
}

#[doc(hidden)]
pub fn handle_matches(m: &ArgMatches) -> anyhow::Result<()> {
    if let ("start", Some(_)) = m.subcommand() {
        let token = std::env::var("GLIMBOT_TOKEN").map_err(|_| anyhow!("Expected ${} to be set", "GLIMBOT_TOKEN"))?;
        let owner = std::env::var("GLIMBOT_OWNER").unwrap_or_default().parse::<u64>()?;
        let dispatch = super::Dispatch::new(owner.into())
            .with_module(base_hooks())
            .with_module(deny_bot_mod())
            .with_module(config_mod())
            .with_module(roles_module())
            .with_module(ping_module())
<<<<<<< HEAD
            .with_module(me_mod())
            .with_module(define_mod());
=======
            .with_module(help_module())
            .with_module(me_mod());
>>>>>>> 6f7b509a
        let mut client = Client::new(token, dispatch)?;
        client.data.write().insert::<ShardManagerKey>(client.shard_manager.clone());
        client.start_autosharded()?;
    }

    Ok(())
}<|MERGE_RESOLUTION|>--- conflicted
+++ resolved
@@ -24,14 +24,11 @@
 use crate::modules::config::config_mod;
 use crate::modules::roles::roles_module;
 use crate::modules::me::me_mod;
-<<<<<<< HEAD
 use serenity::prelude::{TypeMapKey, Mutex};
 use std::sync::Arc;
 use serenity::client::bridge::gateway::ShardManager;
 use crate::modules::dictionary::define_mod;
-=======
 use crate::modules::help::help_module;
->>>>>>> 6f7b509a
 
 #[doc(hidden)]
 pub fn command_parser() -> App<'static, 'static> {
@@ -57,13 +54,9 @@
             .with_module(config_mod())
             .with_module(roles_module())
             .with_module(ping_module())
-<<<<<<< HEAD
             .with_module(me_mod())
-            .with_module(define_mod());
-=======
-            .with_module(help_module())
-            .with_module(me_mod());
->>>>>>> 6f7b509a
+            .with_module(define_mod())
+            .with_module(help_module());
         let mut client = Client::new(token, dispatch)?;
         client.data.write().insert::<ShardManagerKey>(client.shard_manager.clone());
         client.start_autosharded()?;

--- conflicted
+++ resolved
@@ -12,7 +12,6 @@
     err: Box<dyn StdErr + Send>,
     user_error: bool
 }
-<<<<<<< HEAD
 
 impl Error {
     pub fn from_err<T: StdErr + Send + Sized + 'static>(e: T, user_error: bool) -> Self {
@@ -21,15 +20,8 @@
 
     pub const fn is_user_error(&self) -> bool {
         self.user_error
-=======
-
-impl Error {
-    pub fn from_err<T: StdErr + Send + Sized + 'static>(e: T, user_error: bool) -> Self {
-        Self { err: Box::new(e), user_error }
->>>>>>> dc397fc1
     }
 
-<<<<<<< HEAD
 impl fmt::Display for Error {
     fn fmt(&self, f: &mut Formatter<'_>) -> fmt::Result {
         let e = self.err.deref();
@@ -75,47 +67,11 @@
 }
 
 impl fmt::Display for SysError {
-=======
-    pub const fn is_user_error(&self) -> bool {
-        self.user_error
-    }
-}
-
-impl fmt::Display for Error {
-    fn fmt(&self, f: &mut Formatter<'_>) -> fmt::Result {
-        let e = self.err.deref();
-        write!(f, "{}", e)
-    }
-}
-
-impl fmt::Debug for Error {
-    fn fmt(&self, f: &mut Formatter<'_>) -> fmt::Result {
-        let e = self.err.deref();
-        write!(f, "{:?}", e)
-    }
-}
-
-impl StdErr for Error {}
-
-#[derive(Debug)]
-pub struct UserError {
-    info: String
-}
-
-impl UserError {
-    pub fn new(info: impl Into<String>) -> Self {
-        UserError { info: info.into() }
-    }
-}
-
-impl fmt::Display for UserError {
->>>>>>> dc397fc1
     fn fmt(&self, f: &mut Formatter<'_>) -> fmt::Result {
         write!(f, "{}", &self.info)
     }
 }
 
-<<<<<<< HEAD
 impl StdErr for SysError {}
 impl StdErr for UserError {}
 
@@ -141,26 +97,9 @@
 impl <T, E> IntoBotErr<T> for StdRes<T, E> where E: StdErr + Send + Sized + 'static {
     fn into_user_err(self) -> Result<T> {
         self.map_err(|e| Error::from_err(e, true))
-=======
-#[derive(Debug)]
-pub struct SysError {
-    info: String
-}
-
-impl SysError {
-    pub fn new(info: impl Into<String>) -> Self {
-        SysError { info: info.into() }
     }
 }
 
-impl fmt::Display for SysError {
-    fn fmt(&self, f: &mut Formatter<'_>) -> fmt::Result {
-        write!(f, "{}", &self.info)
->>>>>>> dc397fc1
-    }
-}
-
-<<<<<<< HEAD
     fn into_sys_err(self) -> Result<T> {
         self.map_err(|e| Error::from_err(e, false))
     }
@@ -177,53 +116,17 @@
                 Self::from_err(s, false)
             }
         }
-=======
-impl StdErr for SysError {}
-impl StdErr for UserError {}
-
-pub type Result<T> = StdRes<T, Error>;
-
-impl<T> LogErrorExt for Result<T> {
-    fn log_error(&self) {
-        if let Err(e) = self {
-            if e.is_user_error() {
-                trace!("{}", e);
-            } else {
-                error!("{}", e);
-            }
-        }
-    }
-}
-
-/// Creates a wrapper around an error type that we can just assume isn't a user error
-/// (should not be shown to user)
-#[macro_export]
-macro_rules! impl_std_from {
-    ($($src:path),+) => {
-        $(
-        impl From<$src> for Error {
-            fn from(s: $src) -> Self {
-                Self::from_err(s, false)
-            }
-        }
->>>>>>> dc397fc1
         )+
     };
 }
 
 impl_std_from! {
     sled::Error,
-<<<<<<< HEAD
     rmp_serde::decode::Error,
     rmp_serde::encode::Error,
     SysError,
     std::io::Error,
     serenity::Error
-=======
-    bincode::Error,
-    SysError,
-    std::io::Error
->>>>>>> dc397fc1
 }
 
 #[macro_export]

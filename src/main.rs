// Glimbot - A Discord anti-spam and administration bot.
// Copyright (C) 2020-2021 Nick Samson

// This Source Code Form is subject to the terms of the Mozilla Public
// License, v. 2.0. If a copy of the MPL was not distributed with this
// file, You can obtain one at http://mozilla.org/MPL/2.0/.

//! Main entry point for Glimbot. Additionally controls DB migration.

#![feature(const_panic)]
#![feature(try_blocks)]
#![feature(array_chunks)]
#![feature(option_insert)]
#![forbid(unsafe_code)]
#![deny(unused_must_use)]

#[macro_use] extern crate tracing;
#[macro_use] extern crate serde;
<<<<<<< HEAD
#[macro_use] extern crate shrinkwraprs;
=======
#[macro_use] extern crate sqlx;
>>>>>>> ca228515

#[macro_use]
mod error;
#[macro_use]
mod db;
#[macro_use]
mod dispatch;
mod about;
mod run;
mod module;
mod util;
mod example;

use tracing_subscriber::{FmtSubscriber, EnvFilter};
use clap::{SubCommand, AppSettings, ArgMatches};

#[cfg(target_env = "gnu")]
use jemallocator::Jemalloc;

#[cfg(target_env = "gnu")]
#[global_allocator]
static GLOBAL: Jemalloc = Jemalloc;

#[doc(hidden)] // it's a main function
#[tokio::main]
async fn main() -> crate::error::Result<()> {
    better_panic::install();
    let _ = dotenv::dotenv()?;
    let sub = FmtSubscriber::builder()
        .with_env_filter(
            EnvFilter::from_env("GLIMBOT_LOG")
        )
        .finish();

    tracing::subscriber::set_global_default(sub)?;
    let matches = clap::App::new(about::BIN_NAME)
        .version(about::VERSION)
        .about(about::LICENSE_HEADER)
        .author(about::AUTHOR_NAME)
        .subcommand(
            SubCommand::with_name("run")
                .about("Starts Glimbot.")
        )
        .subcommand(
            example::subcommand()
        )
        .setting(AppSettings::SubcommandRequired)
        .get_matches()
        ;

    match matches.subcommand() {
        ("run", _) => {
            info!("Starting Glimbot.");
            run::start_bot().await?;
        },
        ("make-config", Some(m)) => {
            example::handle_matches(m).await?;
        }
        _ => unreachable!("Unrecognized command; we should have errored out already.")
    }
    Ok(())
}<|MERGE_RESOLUTION|>--- conflicted
+++ resolved
@@ -16,11 +16,8 @@
 
 #[macro_use] extern crate tracing;
 #[macro_use] extern crate serde;
-<<<<<<< HEAD
+#[macro_use] extern crate sqlx;
 #[macro_use] extern crate shrinkwraprs;
-=======
-#[macro_use] extern crate sqlx;
->>>>>>> ca228515
 
 #[macro_use]
 mod error;
